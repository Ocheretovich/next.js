---
title: Turbopack
description: Turbopack is an incremental bundler optimized for JavaScript and TypeScript, written in Rust, and built into Next.js.
---

[Turbopack](https://turbo.build/pack) (beta) is an incremental bundler optimized for JavaScript and TypeScript, written in Rust, and built into Next.js.

## Usage

Turbopack can be used in Next.js in both the `pages` and `app` directories for faster local development. To enable Turbopack, use the `--turbo` flag when running the Next.js development server.

```json filename="package.json" highlight={3}
{
  "scripts": {
    "dev": "next dev --turbo",
    "build": "next build",
    "start": "next start",
    "lint": "next lint"
  }
}
```

## Supported features

Turbopack in Next.js requires zero-configuration for most users and can be extended for more advanced use cases. To learn more about the currently supported features for Turbopack, view the [API Reference](/docs/app/api-reference/next-config-js/turbo).

## Unsupported features

Turbopack currently only supports `next dev` and does not support `next build`. We are currently working on support for builds as we move closer towards stability.

These features are currently not supported:

<<<<<<< HEAD
- `webpack()` configuration in `next.config.js`
  - Turbopack replaces Webpack, this means that webpack configuration is not supported.
  - For configuring Turbopack [see the documentation](/docs/app/api-reference/next-config-js/turbo).
  - A subset of Webpack loaders [are supported](/docs/app/api-reference/next-config-js/turbo#webpack-loaders) in Turbopack.
-  Babel`(.babelrc`)
  - Turbopack leverages the [SWC](/docs/architecture/nextjs-compiler#why-swc) compiler for all transpilation and optimizations. This means that Babel is not included by default.
  - If you have a `.babelrc` you might no longer need it because Next.js includes common Babel plugins as SWC transforms that can be enabled. You can read more about this in [the compiler documentation](docs/architecture/nextjs-compiler#supported-features).
  - If you still need to use Babel after verifying your particular use case is not covered, you can leverage Turbopack's [support for custom webpack loaders](/docs/app/api-reference/next-config-js/turbo#webpack-loaders) to include `babel-loader`.
- Creating a root layout automatically in App Router.
  - Since this behavior changes input files this is currently not supported, instead an error will be shown to add the root layout manually at the desired location.
- `@next/font` (legacy font support).
  - `@next/font` is deprecated in favor of `next/font`. `next/font` is fully supported with Turbopack.
=======
- [`webpack()`](/docs/app/api-reference/next-config-js/webpack) configuration in `next.config.js`
  - Turbopack replaces Webpack, this means that webpack configuration is not supported.
  - To configure Turbopack, [see the documentation](/docs/app/api-reference/next-config-js/turbo).
  - A subset of [Webpack loaders](/docs/app/api-reference/next-config-js/turbo#webpack-loaders) are supported in Turbopack.
- Babel (`.babelrc`)
  - Turbopack leverages the [SWC](/docs/architecture/nextjs-compiler#why-swc) compiler for all transpilation and optimizations. This means that Babel is not included by default.
  - If you have a `.babelrc` file, you might no longer need it because Next.js includes common Babel plugins as SWC transforms that can be enabled. You can read more about this in the [compiler documentation](docs/architecture/nextjs-compiler#supported-features).
  - If you still need to use Babel after verifying your particular use case is not covered, you can leverage Turbopack's [support for custom webpack loaders](/docs/app/api-reference/next-config-js/turbo#webpack-loaders) to include `babel-loader`.
- Creating a root layout automatically in App Router.
  - This behavior is currently not supported since it changes input files, instead, an error will be shown for you manually add a root layout in the desired location.
- `@next/font` (legacy font support).
  - `@next/font` is deprecated in favor of `next/font`. [`next/font`](/docs/app/building-your-application/optimizing/fonts) is fully supported with Turbopack.
>>>>>>> 257ba137
- `new Worker('file', import.meta.url)`.
  - We are planning to implement this in the future.
- [Relay transforms](/docs/architecture/nextjs-compiler#relay)
  - We are planning to implement this in the future.
- `experimental.nextScriptWorkers`
  - We are planning to implement this in the future.
- [AMP](/docs/pages/building-your-application/configuring/amp).
  - We are currently not planning to support AMP in Next.js with Turbopack.
- Yarn PnP
  - We are currently not planning to support Yarn PnP in Next.js with Turbopack.
<<<<<<< HEAD
- `experimental.urlImports`
=======
- [`experimental.urlImports`](/docs/app/api-reference/next-config-js/urlImports)
>>>>>>> 257ba137
  - We are currently not planning to support `experimental.urlImports` in Next.js with Turbopack.<|MERGE_RESOLUTION|>--- conflicted
+++ resolved
@@ -30,20 +30,6 @@
 
 These features are currently not supported:
 
-<<<<<<< HEAD
-- `webpack()` configuration in `next.config.js`
-  - Turbopack replaces Webpack, this means that webpack configuration is not supported.
-  - For configuring Turbopack [see the documentation](/docs/app/api-reference/next-config-js/turbo).
-  - A subset of Webpack loaders [are supported](/docs/app/api-reference/next-config-js/turbo#webpack-loaders) in Turbopack.
--  Babel`(.babelrc`)
-  - Turbopack leverages the [SWC](/docs/architecture/nextjs-compiler#why-swc) compiler for all transpilation and optimizations. This means that Babel is not included by default.
-  - If you have a `.babelrc` you might no longer need it because Next.js includes common Babel plugins as SWC transforms that can be enabled. You can read more about this in [the compiler documentation](docs/architecture/nextjs-compiler#supported-features).
-  - If you still need to use Babel after verifying your particular use case is not covered, you can leverage Turbopack's [support for custom webpack loaders](/docs/app/api-reference/next-config-js/turbo#webpack-loaders) to include `babel-loader`.
-- Creating a root layout automatically in App Router.
-  - Since this behavior changes input files this is currently not supported, instead an error will be shown to add the root layout manually at the desired location.
-- `@next/font` (legacy font support).
-  - `@next/font` is deprecated in favor of `next/font`. `next/font` is fully supported with Turbopack.
-=======
 - [`webpack()`](/docs/app/api-reference/next-config-js/webpack) configuration in `next.config.js`
   - Turbopack replaces Webpack, this means that webpack configuration is not supported.
   - To configure Turbopack, [see the documentation](/docs/app/api-reference/next-config-js/turbo).
@@ -56,7 +42,6 @@
   - This behavior is currently not supported since it changes input files, instead, an error will be shown for you manually add a root layout in the desired location.
 - `@next/font` (legacy font support).
   - `@next/font` is deprecated in favor of `next/font`. [`next/font`](/docs/app/building-your-application/optimizing/fonts) is fully supported with Turbopack.
->>>>>>> 257ba137
 - `new Worker('file', import.meta.url)`.
   - We are planning to implement this in the future.
 - [Relay transforms](/docs/architecture/nextjs-compiler#relay)
@@ -67,9 +52,5 @@
   - We are currently not planning to support AMP in Next.js with Turbopack.
 - Yarn PnP
   - We are currently not planning to support Yarn PnP in Next.js with Turbopack.
-<<<<<<< HEAD
-- `experimental.urlImports`
-=======
 - [`experimental.urlImports`](/docs/app/api-reference/next-config-js/urlImports)
->>>>>>> 257ba137
   - We are currently not planning to support `experimental.urlImports` in Next.js with Turbopack.