---
title: Next.js Project Structure
nav_title: Project Structure
description: A list of folders and files conventions in a Next.js project
---

This page provides an overview of the file and folder structure of a Next.js project. It covers top-level files and folders, configuration files, and routing conventions within the `app` and `pages` directories.

## Top-level folders

|                                                                          |                                        |
| ------------------------------------------------------------------------ | -------------------------------------- |
| [`app`](/docs/app/building-your-application/routing)                     | App Router                             |
| [`pages`](/docs/pages/building-your-application/routing)                 | Pages Router                           |
| [`public`](/docs/app/building-your-application/optimizing/static-assets) | Static assets to be served             |
| [`src`](/docs/app/building-your-application/configuring/src-directory)   | Optional application source folder     |
| `.next`                                                                  | Dev/build artifacts, type declarations |

## Top-level files

<<<<<<< HEAD
|                                                                                             |                                        |
| ------------------------------------------------------------------------------------------- | -------------------------------------- |
| **Next.js**                                                                                 |                                        |
| [`next.config.js`](/docs/app/api-reference/next-config-js)                                  | Configuration file for Next.js         |
| [`package.json`](/docs/getting-started/installation#manual-installation)                    | Project dependencies and scripts       |
| [`instrumentation.ts`](/docs/app/building-your-application/optimizing/instrumentation)      | OpenTelemetry and Instrumentation file |
| [`middleware.ts`](/docs/app/building-your-application/routing/middleware)                   | Next.js request middleware             |
| [`.env`](/docs/app/building-your-application/configuring/environment-variables)             | Environment variables                  |
| [`.env.local`](/docs/app/building-your-application/configuring/environment-variables)       | Local environment variables            |
| [`.env.production`](/docs/app/building-your-application/configuring/environment-variables)  | Production environment variables       |
| [`.env.development`](/docs/app/building-your-application/configuring/environment-variables) | Development environment variables      |
| [`.eslintrc.json`](/docs/app/building-your-application/configuring/eslint)                  | Configuration file for ESLint          |
| `.gitignore`                                                                                | Git files and folders to ignore        |
| `tsconfig.json`                                                                             | Configuration file for TypeScript      |
| `jsconfig.json`                                                                             | Configuration file for JavaScript      |
| `postcss.config.js`                                                                         | Configuration file for Tailwind CSS    |
=======
|                                                                                             |                                         |
| ------------------------------------------------------------------------------------------- | --------------------------------------- |
| **Next.js**                                                                                 |                                         |
| [`next.config.js`](/docs/app/api-reference/next-config-js)                                  | Configuration file for Next.js          |
| [`package.json`](/docs/getting-started/installation#manual-installation)                    | Project dependencies and scripts        |
| [`instrumentation.ts`](/docs/app/building-your-application/optimizing/instrumentation)      | OpenTelemetry and Instrumentation file  |
| [`middleware.ts`](/docs/app/building-your-application/routing/middleware)                   | Next.js request middleware              |
| [`.env`](/docs/app/building-your-application/configuring/environment-variables)             | Environment variables                   |
| [`.env.local`](/docs/app/building-your-application/configuring/environment-variables)       | Local environment variables             |
| [`.env.production`](/docs/app/building-your-application/configuring/environment-variables)  | Production environment variables        |
| [`.env.development`](/docs/app/building-your-application/configuring/environment-variables) | Development environment variables       |
| [`.eslintrc.json`](/docs/app/building-your-application/configuring/eslint)                  | Configuration file for ESLint           |
| `.gitignore`                                                                                | Git files and folders to ignore         |
| `next-env.d.ts`                                                                             | TypeScript declaration file for Next.js |
| `tsconfig.json`                                                                             | Configuration file for TypeScript       |
| `jsconfig.json`                                                                             | Configuration file for JavaScript       |
>>>>>>> 8a11319e

## `app` Routing Conventions

### Routing Files

|                                                                                 |                     |                              |
| ------------------------------------------------------------------------------- | ------------------- | ---------------------------- |
| [`layout`](/docs/app/api-reference/file-conventions/layout)                     | `.js` `.jsx` `.tsx` | Layout                       |
| [`page`](/docs/app/api-reference/file-conventions/page)                         | `.js` `.jsx` `.tsx` | Page                         |
| [`loading`](/docs/app/api-reference/file-conventions/loading)                   | `.js` `.jsx` `.tsx` | Loading UI                   |
| [`not-found`](/docs/app/api-reference/file-conventions/not-found)               | `.js` `.jsx` `.tsx` | Not found UI                 |
| [`error`](/docs/app/api-reference/file-conventions/error)                       | `.js` `.jsx` `.tsx` | Error UI                     |
| [`global-error`](/docs/app/api-reference/file-conventions/error#global-errorjs) | `.js` `.jsx` `.tsx` | Global error UI              |
| [`route`](/docs/app/api-reference/file-conventions/route)                       | `.js` `.ts`         | API endpoint                 |
| [`template`](/docs/app/api-reference/file-conventions/template)                 | `.js` `.jsx` `.tsx` | Re-rendered layout           |
| [`default`](/docs/app/api-reference/file-conventions/default)                   | `.js` `.jsx` `.tsx` | Parallel route fallback page |

### Nested Routes

|                                                                              |                      |
| ---------------------------------------------------------------------------- | -------------------- |
| [`folder`](/docs/app/building-your-application/routing#route-segments)       | Route segment        |
| [`folder/folder`](/docs/app/building-your-application/routing#nested-routes) | Nested route segment |

### Dynamic Routes

|                                                                                                           |                                  |
| --------------------------------------------------------------------------------------------------------- | -------------------------------- |
| [`[folder]`](/docs/app/building-your-application/routing/dynamic-routes#convention)                       | Dynamic route segment            |
| [`[...folder]`](/docs/app/building-your-application/routing/dynamic-routes#catch-all-segments)            | Catch-all route segment          |
| [`[[...folder]]`](/docs/app/building-your-application/routing/dynamic-routes#optional-catch-all-segments) | Optional catch-all route segment |

### Route Groups and Private Folders

|                                                                                     |                                                  |
| ----------------------------------------------------------------------------------- | ------------------------------------------------ |
| [`(folder)`](/docs/app/building-your-application/routing/route-groups#convention)   | Group routes without affecting routing           |
| [`_folder`](/docs/app/building-your-application/routing/colocation#private-folders) | Opt folder and all child segments out of routing |

### Parallel and Intercepted Routes

|                                                                                                |                            |
| ---------------------------------------------------------------------------------------------- | -------------------------- |
| [`@folder`](/docs/app/building-your-application/routing/parallel-routes#slots)                 | Named slot                 |
| [`(.)folder`](/docs/app/building-your-application/routing/intercepting-routes#convention)      | Intercept same level       |
| [`(..)folder`](/docs/app/building-your-application/routing/intercepting-routes#convention)     | Intercept one level above  |
| [`(..)(..)folder`](/docs/app/building-your-application/routing/intercepting-routes#convention) | Intercept two levels above |
| [`(...)folder`](/docs/app/building-your-application/routing/intercepting-routes#convention)    | Intercept from root        |

### Metadata File Conventions

#### App Icons

|                                                                                                                 |                                     |                          |
| --------------------------------------------------------------------------------------------------------------- | ----------------------------------- | ------------------------ |
| [`favicon`](/docs/app/api-reference/file-conventions/metadata/app-icons#favicon)                                | `.ico`                              | Favicon file             |
| [`icon`](/docs/app/api-reference/file-conventions/metadata/app-icons#icon)                                      | `.ico` `.jpg` `.jpeg` `.png` `.svg` | App Icon file            |
| [`icon`](/docs/app/api-reference/file-conventions/metadata/app-icons#generate-icons-using-code-js-ts-tsx)       | `.js` `.ts` `.tsx`                  | Generated App Icon       |
| [`apple-icon`](/docs/app/api-reference/file-conventions/metadata/app-icons#apple-icon)                          | `.jpg` `.jpeg`, `.png`              | Apple App Icon file      |
| [`apple-icon`](/docs/app/api-reference/file-conventions/metadata/app-icons#generate-icons-using-code-js-ts-tsx) | `.js` `.ts` `.tsx`                  | Generated Apple App Icon |

#### Open Graph and Twitter Images

|                                                                                                                             |                              |                            |
| --------------------------------------------------------------------------------------------------------------------------- | ---------------------------- | -------------------------- |
| [`opengraph-image`](/docs/app/api-reference/file-conventions/metadata/opengraph-image#opengraph-image)                      | `.jpg` `.jpeg` `.png` `.gif` | Open Graph image file      |
| [`opengraph-image`](/docs/app/api-reference/file-conventions/metadata/opengraph-image#generate-images-using-code-js-ts-tsx) | `.js` `.ts` `.tsx`           | Generated Open Graph image |
| [`twitter-image`](/docs/app/api-reference/file-conventions/metadata/opengraph-image#twitter-image)                          | `.jpg` `.jpeg` `.png` `.gif` | Twitter image file         |
| [`twitter-image`](/docs/app/api-reference/file-conventions/metadata/opengraph-image#generate-images-using-code-js-ts-tsx)   | `.js` `.ts` `.tsx`           | Generated Twitter image    |

#### SEO

|                                                                                                              |             |                       |
| ------------------------------------------------------------------------------------------------------------ | ----------- | --------------------- |
| [`sitemap`](/docs/app/api-reference/file-conventions/metadata/sitemap#sitemap-files-xml)                     | `.xml`      | Sitemap file          |
| [`sitemap`](/docs/app/api-reference/file-conventions/metadata/sitemap#generating-a-sitemap-using-code-js-ts) | `.js` `.ts` | Generated Sitemap     |
| [`robots`](/docs/app/api-reference/file-conventions/metadata/robots#static-robotstxt)                        | `.txt`      | Robots file           |
| [`robots`](/docs/app/api-reference/file-conventions/metadata/robots#generate-a-robots-file)                  | `.js` `.ts` | Generated Robots file |

## `pages` Routing Conventions

### Special Files

|                                                                                                             |                     |                   |
| ----------------------------------------------------------------------------------------------------------- | ------------------- | ----------------- |
| [`_app`](/docs/pages/building-your-application/routing/custom-app)                                          | `.js` `.jsx` `.tsx` | Custom App        |
| [`_document`](/docs/pages/building-your-application/routing/custom-document)                                | `.js` `.jsx` `.tsx` | Custom Document   |
| [`_error`](/docs/pages/building-your-application/routing/custom-error#more-advanced-error-page-customizing) | `.js` `.jsx` `.tsx` | Custom Error Page |
| [`404`](/docs/pages/building-your-application/routing/custom-error#404-page)                                | `.js` `.jsx` `.tsx` | 404 Error Page    |
| [`500`](/docs/pages/building-your-application/routing/custom-error#500-page)                                | `.js` `.jsx` `.tsx` | 500 Error Page    |

### Routes

|                                                                                                |                     |             |
| ---------------------------------------------------------------------------------------------- | ------------------- | ----------- |
| **Folder convention**                                                                          |                     |             |
| [`index`](/docs/pages/building-your-application/routing/pages-and-layouts#index-routes)        | `.js` `.jsx` `.tsx` | Home page   |
| [`folder/index`](/docs/pages/building-your-application/routing/pages-and-layouts#index-routes) | `.js` `.jsx` `.tsx` | Nested page |
| **File convention**                                                                            |                     |             |
| [`index`](/docs/pages/building-your-application/routing/pages-and-layouts#index-routes)        | `.js` `.jsx` `.tsx` | Home page   |
| [`file`](/docs/pages/building-your-application/routing/pages-and-layouts)                      | `.js` `.jsx` `.tsx` | Nested page |

### Dynamic Routes

|                                                                                                                   |                     |                                  |
| ----------------------------------------------------------------------------------------------------------------- | ------------------- | -------------------------------- |
| **Folder convention**                                                                                             |                     |                                  |
| [`[folder]/index`](/docs/pages/building-your-application/routing/dynamic-routes)                                  | `.js` `.jsx` `.tsx` | Dynamic route segment            |
| [`[...folder]/index`](/docs/pages/building-your-application/routing/dynamic-routes#catch-all-segments)            | `.js` `.jsx` `.tsx` | Catch-all route segment          |
| [`[[...folder]]/index`](/docs/pages/building-your-application/routing/dynamic-routes#optional-catch-all-segments) | `.js` `.jsx` `.tsx` | Optional catch-all route segment |
| **File convention**                                                                                               |                     |                                  |
| [`[file]`](/docs/pages/building-your-application/routing/dynamic-routes)                                          | `.js` `.jsx` `.tsx` | Dynamic route segment            |
| [`[...file]`](/docs/pages/building-your-application/routing/dynamic-routes#catch-all-segments)                    | `.js` `.jsx` `.tsx` | Catch-all route segment          |
| [`[[...file]]`](/docs/pages/building-your-application/routing/dynamic-routes#optional-catch-all-segments)         | `.js` `.jsx` `.tsx` | Optional catch-all route segment |<|MERGE_RESOLUTION|>--- conflicted
+++ resolved
@@ -18,7 +18,6 @@
 
 ## Top-level files
 
-<<<<<<< HEAD
 |                                                                                             |                                        |
 | ------------------------------------------------------------------------------------------- | -------------------------------------- |
 | **Next.js**                                                                                 |                                        |
@@ -34,25 +33,6 @@
 | `.gitignore`                                                                                | Git files and folders to ignore        |
 | `tsconfig.json`                                                                             | Configuration file for TypeScript      |
 | `jsconfig.json`                                                                             | Configuration file for JavaScript      |
-| `postcss.config.js`                                                                         | Configuration file for Tailwind CSS    |
-=======
-|                                                                                             |                                         |
-| ------------------------------------------------------------------------------------------- | --------------------------------------- |
-| **Next.js**                                                                                 |                                         |
-| [`next.config.js`](/docs/app/api-reference/next-config-js)                                  | Configuration file for Next.js          |
-| [`package.json`](/docs/getting-started/installation#manual-installation)                    | Project dependencies and scripts        |
-| [`instrumentation.ts`](/docs/app/building-your-application/optimizing/instrumentation)      | OpenTelemetry and Instrumentation file  |
-| [`middleware.ts`](/docs/app/building-your-application/routing/middleware)                   | Next.js request middleware              |
-| [`.env`](/docs/app/building-your-application/configuring/environment-variables)             | Environment variables                   |
-| [`.env.local`](/docs/app/building-your-application/configuring/environment-variables)       | Local environment variables             |
-| [`.env.production`](/docs/app/building-your-application/configuring/environment-variables)  | Production environment variables        |
-| [`.env.development`](/docs/app/building-your-application/configuring/environment-variables) | Development environment variables       |
-| [`.eslintrc.json`](/docs/app/building-your-application/configuring/eslint)                  | Configuration file for ESLint           |
-| `.gitignore`                                                                                | Git files and folders to ignore         |
-| `next-env.d.ts`                                                                             | TypeScript declaration file for Next.js |
-| `tsconfig.json`                                                                             | Configuration file for TypeScript       |
-| `jsconfig.json`                                                                             | Configuration file for JavaScript       |
->>>>>>> 8a11319e
 
 ## `app` Routing Conventions
 
